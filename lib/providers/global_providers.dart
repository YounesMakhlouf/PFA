import 'package:flutter_riverpod/flutter_riverpod.dart';
import 'package:pfa/models/user.dart';
import 'package:pfa/providers/active_child_notifier.dart';
import 'package:pfa/services/multiple_choice_game_service.dart';
import 'package:supabase_flutter/supabase_flutter.dart';
import 'package:pfa/services/logging_service.dart';
import 'package:pfa/services/supabase_service.dart';
import 'package:pfa/repositories/child_repository.dart';
import 'package:pfa/repositories/game_repository.dart';
import 'package:pfa/repositories/game_session_repository.dart';

import '../repositories/child_stats_repository.dart';
import '../services/child_stats_service.dart';

final loggingServiceProvider = Provider<LoggingService>((ref) {
  return LoggingService();
});

final supabaseServiceProvider = Provider<SupabaseService>((ref) {
  final logger = ref.watch(loggingServiceProvider);
  return SupabaseService(logger);
});

final supabaseClientProvider = Provider<SupabaseClient>((ref) {
  final supabaseService = ref.watch(supabaseServiceProvider);
  return supabaseService.client;
});

final supabaseAuthStateProvider = StreamProvider<AuthState>((ref) {
  final supabaseClient = ref.watch(supabaseClientProvider);
  return supabaseClient.auth.onAuthStateChange;
});

final currentUserIdProvider = Provider<String?>((ref) {
  final authState = ref.watch(supabaseAuthStateProvider);
  return authState.valueOrNull?.session?.user.id;
});

final childRepositoryProvider = Provider<ChildRepository>((ref) {
  final supabaseService = ref.watch(supabaseServiceProvider);
  final logger = ref.watch(loggingServiceProvider);
  return ChildRepository(supabaseService: supabaseService, logger: logger);
});

final gameSessionRepositoryProvider = Provider<GameSessionRepository>((ref) {
  final supabaseService = ref.watch(supabaseServiceProvider);
  final logger = ref.watch(loggingServiceProvider);
  return GameSessionRepository(
      supabaseService: supabaseService, logger: logger);
});

final gameRepositoryProvider = Provider<GameRepository>((ref) {
  final supabaseService = ref.watch(supabaseServiceProvider);
  final logger = ref.watch(loggingServiceProvider);
  return GameRepository(supabaseService: supabaseService, logger: logger);
});

final multipleChoiceGameServiceProvider =
    Provider<MultipleChoiceGameService>((ref) {
  final gameRepository = ref.watch(gameRepositoryProvider);
  final logger = ref.watch(loggingServiceProvider);
  return MultipleChoiceGameService(
      gameRepository: gameRepository, logger: logger);
});

<<<<<<< HEAD
// stats providers
final childStatsRepositoryProvider = Provider<ChildStatsRepository>((ref){
  final supabaseService = ref.watch(supabaseServiceProvider);
  final logger = ref.watch(loggingServiceProvider);
  return ChildStatsRepository(supabaseService: supabaseService, logger: logger);
});

final childStatsServiceProvider = Provider<ChildStatsService>((ref) {
  final childStatsRepository = ref.watch(childStatsRepositoryProvider);
  return ChildStatsService(
    statsRepository: childStatsRepository,
  );
=======
final initialChildProfilesProvider = FutureProvider<List<Child>>((ref) async {
  final logger = ref.read(loggingServiceProvider);

  final currentUserId = ref.watch(currentUserIdProvider);

  if (currentUserId != null) {
    logger.debug(
        "initialChildProfilesProvider: User ID $currentUserId detected. Fetching profiles...");
    final repo = ref.read(childRepositoryProvider);
    try {
      final profiles = await repo.getChildProfilesForParent();
      logger.debug(
          "initialChildProfilesProvider: Found ${profiles.length} profiles for user $currentUserId.");
      return profiles;
    } catch (e, stackTrace) {
      logger.error(
          "initialChildProfilesProvider: Error fetching profiles for user $currentUserId",
          e,
          stackTrace);
      rethrow;
    }
  } else {
    logger.debug(
        "initialChildProfilesProvider: No user ID available. Returning empty profile list.");
    return [];
  }
});

final activeChildProvider =
    StateNotifierProvider<ActiveChildNotifier, Child?>((ref) {
  return ActiveChildNotifier(ref);
>>>>>>> 6a0aa479
});<|MERGE_RESOLUTION|>--- conflicted
+++ resolved
@@ -63,20 +63,6 @@
       gameRepository: gameRepository, logger: logger);
 });
 
-<<<<<<< HEAD
-// stats providers
-final childStatsRepositoryProvider = Provider<ChildStatsRepository>((ref){
-  final supabaseService = ref.watch(supabaseServiceProvider);
-  final logger = ref.watch(loggingServiceProvider);
-  return ChildStatsRepository(supabaseService: supabaseService, logger: logger);
-});
-
-final childStatsServiceProvider = Provider<ChildStatsService>((ref) {
-  final childStatsRepository = ref.watch(childStatsRepositoryProvider);
-  return ChildStatsService(
-    statsRepository: childStatsRepository,
-  );
-=======
 final initialChildProfilesProvider = FutureProvider<List<Child>>((ref) async {
   final logger = ref.read(loggingServiceProvider);
 
@@ -108,5 +94,18 @@
 final activeChildProvider =
     StateNotifierProvider<ActiveChildNotifier, Child?>((ref) {
   return ActiveChildNotifier(ref);
->>>>>>> 6a0aa479
+});
+
+// stats providers
+final childStatsRepositoryProvider = Provider<ChildStatsRepository>((ref){
+  final supabaseService = ref.watch(supabaseServiceProvider);
+  final logger = ref.watch(loggingServiceProvider);
+  return ChildStatsRepository(supabaseService: supabaseService, logger: logger);
+});
+
+final childStatsServiceProvider = Provider<ChildStatsService>((ref) {
+  final childStatsRepository = ref.watch(childStatsRepositoryProvider);
+  return ChildStatsService(
+    statsRepository: childStatsRepository,
+  );
 });