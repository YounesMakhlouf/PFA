import 'package:pfa/models/game.dart';
import 'package:pfa/models/level.dart';
import 'package:pfa/models/screen.dart';
import 'package:pfa/repositories/game_repository.dart';

enum GameStatus {
  initial,
  loadingGame,
  loadingLevel,
  loadingScreen,
  playing,
  error,
  completed
}

class GameState {
  final GameStatus status;
  final Game? game;
  final List<Level> levels;
  final Level? currentLevel;
  final ScreenWithOptionsMenu? currentScreenData;
  final int currentLevelIndex;
  final int currentScreenIndex;
  final bool? isCorrect;
  final String? errorMessage;
  final List<String> screenIdsInCurrentLevel;

  // --- Memory Game Specific State ---
  final List<Option>
      selectedMemoryCards; // Holds up to 2 selected cards for a pair attempt
  final bool isMemoryPairAttempted; // True after 2 cards are selected
  final Set<String>
      matchedPairIds; // Stores pairIds of successfully matched pairs on current screen

  // Camera-related light state
  final bool isCameraInitialized;
  final String? detectedEmotion;

  GameState({
    this.status = GameStatus.initial,
    this.game,
    this.levels = const [],
    this.currentLevel,
    this.currentScreenData,
    this.currentLevelIndex = 0,
    this.currentScreenIndex = 0,
    this.isCorrect,
    this.errorMessage,
    this.screenIdsInCurrentLevel = const [],
    this.selectedMemoryCards = const [],
    this.isMemoryPairAttempted = false,
    this.matchedPairIds = const {},
    this.isCameraInitialized = false,
    this.detectedEmotion,
  });

  GameState copyWith({
    GameStatus? status,
    Game? game,
    List<Level>? levels,
    List<String>? screenIdsInCurrentLevel,
    Level? currentLevel,
    ScreenWithOptionsMenu? currentScreenData,
    bool clearCurrentScreenData = false,
    int? currentLevelIndex,
    int? currentScreenIndex,
    bool? isCorrect,
    bool clearIsCorrect = false,
<<<<<<< HEAD
    bool clearDetectedEmotion = false,
=======
    List<Option>? selectedMemoryCards,
    bool? isMemoryPairAttempted,
    Set<String>? matchedPairIds,
>>>>>>> 2001f54b
    String? errorMessage,
    bool clearErrorMessage = false,

    // Camera state
    bool? isCameraInitialized,
    String? detectedEmotion,
    bool clearDetectedEmotion = false,
  }) {
    return GameState(
      status: status ?? this.status,
      game: game ?? this.game,
      levels: levels ?? this.levels,
      screenIdsInCurrentLevel:
          screenIdsInCurrentLevel ?? this.screenIdsInCurrentLevel,
      currentLevel: currentLevel ?? this.currentLevel,
      currentScreenData: clearCurrentScreenData
          ? null
          : (currentScreenData ?? this.currentScreenData),
      currentLevelIndex: currentLevelIndex ?? this.currentLevelIndex,
      currentScreenIndex: currentScreenIndex ?? this.currentScreenIndex,
      isCorrect: clearIsCorrect ? null : (isCorrect ?? this.isCorrect),
      selectedMemoryCards: selectedMemoryCards ?? this.selectedMemoryCards,
      isMemoryPairAttempted:
          isMemoryPairAttempted ?? this.isMemoryPairAttempted,
      matchedPairIds: matchedPairIds ?? this.matchedPairIds,
      errorMessage:
          clearErrorMessage ? null : (errorMessage ?? this.errorMessage),
      isCameraInitialized: isCameraInitialized ?? this.isCameraInitialized,
      detectedEmotion: clearDetectedEmotion
          ? null
          : (detectedEmotion ?? this.detectedEmotion),
    );
  }

  MultipleChoiceScreen? get multipleChoiceScreen =>
      currentScreenData?.screen is MultipleChoiceScreen
          ? currentScreenData!.screen as MultipleChoiceScreen
          : null;

  MemoryScreen? get memoryScreen => currentScreenData?.screen is MemoryScreen
      ? currentScreenData!.screen as MemoryScreen
      : null;

  List<Option> get currentOptions => currentScreenData?.options ?? [];
}<|MERGE_RESOLUTION|>--- conflicted
+++ resolved
@@ -66,13 +66,10 @@
     int? currentScreenIndex,
     bool? isCorrect,
     bool clearIsCorrect = false,
-<<<<<<< HEAD
     bool clearDetectedEmotion = false,
-=======
     List<Option>? selectedMemoryCards,
     bool? isMemoryPairAttempted,
     Set<String>? matchedPairIds,
->>>>>>> 2001f54b
     String? errorMessage,
     bool clearErrorMessage = false,
 
