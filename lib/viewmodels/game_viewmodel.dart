import 'dart:async';
import 'package:camera/camera.dart';
import 'package:flutter_riverpod/flutter_riverpod.dart';
import 'package:pfa/models/screen.dart';
import 'package:pfa/repositories/game_repository.dart';
import 'package:pfa/services/audio_service.dart';
import 'package:pfa/services/logging_service.dart';
import 'package:pfa/repositories/game_session_repository.dart';
import 'package:pfa/models/game_session.dart' as gs_model;
<<<<<<< HEAD
import 'package:pfa/services/emotion_detection_service.dart';
=======
import 'package:pfa/services/tts_service.dart';
>>>>>>> 9ee8dd2d
import 'package:pfa/viewmodels/game_state.dart';

class GameViewModel extends StateNotifier<GameState> {
  final String _gameId;
  final String _childId;
  final GameRepository _gameRepository;
  final LoggingService _logger;
  final GameSessionRepository _sessionRepository;
<<<<<<< HEAD
=======
  final String _childId;
  final TtsService _ttsService;
  final AudioService _audioService;
>>>>>>> 9ee8dd2d

  bool _isDetecting = false;

  // Cache
  final Map<String, ScreenWithOptionsMenu> _screenCache = {};
  gs_model.GameSession? _currentGameSession;

  // Emotion detection
  late final EmotionDetectionService _emotionService;
  CameraController? _cameraController;

  GameViewModel(
    this._gameId,
    this._childId,
    this._gameRepository,
    this._logger,
    this._sessionRepository,
    this._ttsService,
    this._audioService,
  ) : super(GameState(status: GameStatus.initial)) {
    _logger.info(
        'GameViewModel initialized for game ID: $_gameId, child ID: $_childId');
    _initializeGame();
    _emotionService = EmotionDetectionService();
  }

  Future<void> _initializeGame() async {
    _logger.debug('GameViewModel: Initializing game...');
    state =
        state.copyWith(status: GameStatus.loadingGame, clearErrorMessage: true);
    try {
      final loadedGame = await _gameRepository.getGameById(_gameId);
      if (loadedGame == null) {
        _logger.error('Game not found with ID: $_gameId');
        state = state.copyWith(
            status: GameStatus.error, errorMessage: 'Game not found');
        return;
      }
      state = state.copyWith(game: loadedGame, status: GameStatus.loadingLevel);

      final loadedLevels = await _gameRepository.getLevelsForGame(_gameId);
      if (loadedLevels.isEmpty) {
        _logger.error('No levels found for game: $_gameId');
        state = state.copyWith(
            status: GameStatus.error,
            errorMessage: 'No levels found for this game');
        return;
      }
      state = state.copyWith(levels: loadedLevels);

      await _loadLevel(0);
    } catch (e, stackTrace) {
      _logger.error('Error initializing game', e, stackTrace);
      state = state.copyWith(
          status: GameStatus.error,
          errorMessage: 'Failed to load game: ${e.toString()}');
    }
  }

  Future<void> _loadLevel(int levelIndex) async {
    if (state.levels.isEmpty ||
        levelIndex < 0 ||
        levelIndex >= state.levels.length) {
      _logger.error('Invalid level index: $levelIndex');
      state = state.copyWith(
          status: GameStatus.error, errorMessage: 'Invalid level');
      return;
    }

    final levelToLoad = state.levels[levelIndex];
    state = state.copyWith(
      status: GameStatus.loadingLevel,
      currentLevelIndex: levelIndex,
      currentLevel: levelToLoad,
      currentScreenIndex: 0,
      clearCurrentScreenData: true,
      clearErrorMessage: true,
      screenIdsInCurrentLevel: [],
    );
    _logger.debug('Loading level ${levelIndex + 1} (${levelToLoad.levelId})');
    await _startNewGameSession(levelToLoad.levelId);

    try {
      final screenIds =
          await _gameRepository.getScreenIdsForLevel(levelToLoad.levelId);
      state = state.copyWith(screenIdsInCurrentLevel: screenIds);
      _logger.debug(
          'Loaded ${screenIds.length} screen IDs for level ${levelToLoad.levelId}');

      if (screenIds.isNotEmpty) {
        await _loadScreen(0);
      } else {
        _logger.warning(
            'No screens found for level ${levelToLoad.levelId}. Marking level complete.');
        await _handleLevelCompletion();
      }
    } catch (e, stackTrace) {
      _logger.error(
          'Error fetching screen IDs for level ${levelToLoad.levelId}',
          e,
          stackTrace);
      state = state.copyWith(
          status: GameStatus.error,
          errorMessage: 'Failed to load level screens');
    }
  }

  Future<void> _loadScreen(int screenIndex) async {
    if (state.currentLevel == null) {
      _logger.error('Current level is null, cannot load screen.');
      state = state.copyWith(
          status: GameStatus.error, errorMessage: 'Level data missing');
      return;
    }

    final screenIdsInLevel = state.screenIdsInCurrentLevel;
    if (screenIdsInLevel.isEmpty ||
        screenIndex < 0 ||
        screenIndex >= screenIdsInLevel.length) {
      _logger.warning(
          'Invalid screen index $screenIndex. Marking level complete.');
      await _handleLevelCompletion();
      return;
    }

    state = state.copyWith(
        status: GameStatus.loadingScreen,
        currentScreenIndex: screenIndex,
        clearCurrentScreenData: true);
    final screenIdToLoad = screenIdsInLevel[screenIndex];
    _logger.debug('Loading screen ${screenIndex + 1} (ID: $screenIdToLoad)');

    try {
      ScreenWithOptionsMenu? screenData;
      if (_screenCache.containsKey(screenIdToLoad)) {
        screenData = _screenCache[screenIdToLoad];
        _logger.debug('Screen $screenIdToLoad found in cache.');
      } else {
        screenData = await _gameRepository.getScreenWithDetails(screenIdToLoad);
        if (screenData != null) {
          _screenCache[screenIdToLoad] = screenData;
        }
      }

      if (screenData == null) {
        _logger.error('Failed to load screen details for ID: $screenIdToLoad');
        state = state.copyWith(
            status: GameStatus.error, errorMessage: 'Failed to load screen');
        return;
      }

      if (screenData.screen.type != ScreenType.MULTIPLE_CHOICE &&
          screenData.screen.type != ScreenType.MEMORY_MATCH) {
        _logger.error('Unsupported screen type: ${screenData.screen.type}');
        state = state.copyWith(
            status: GameStatus.error, errorMessage: 'Unsupported screen type');
        return;
      }

      state = state.copyWith(
          currentScreenData: screenData,
          status: GameStatus.playing,
          clearIsCorrect: true);

      final instructionToSpeak = screenData.screen.instruction;
      if (instructionToSpeak != null && instructionToSpeak.isNotEmpty) {
        _logger.debug(
            'GameViewModel: Speaking screen instruction: "$instructionToSpeak"');
        _ttsService.speak(instructionToSpeak);
      }
    } catch (e, stackTrace) {
      _logger.error('Error loading screen $screenIdToLoad', e, stackTrace);
      state = state.copyWith(
          status: GameStatus.error,
          errorMessage: 'Failed to load screen content');
    }
  }

  void repeatCurrentScreenInstruction() {
    if (state.status == GameStatus.playing && state.currentScreenData != null) {
      final instructionToSpeak = state.currentScreenData!.screen.instruction;
      if (instructionToSpeak != null && instructionToSpeak.isNotEmpty) {
        _logger.debug(
            'GameViewModel: Re-speaking screen instruction: "$instructionToSpeak"');
        _ttsService.speak(instructionToSpeak);
      }
    } else {
      _logger.warning(
          "repeatCurrentScreenInstruction called but no screen is active or instruction available.");
    }
  }

  Future<void> _startNewGameSession(String levelId) async {
    if (_currentGameSession != null && _currentGameSession!.endTime == null) {
      await _sessionRepository.endSession(
          sessionId: _currentGameSession!.sessionId, completed: false);
    }
    try {
      _currentGameSession = await _sessionRepository.createSession(
        childId: _childId,
        gameId: state.game!.gameId,
        levelId: levelId,
      );
      _logger.info("Started new session: ${_currentGameSession!.sessionId}");
    } catch (e, st) {
      _logger.error("Failed to create session", e, st);
    }
  }

  Future<void> recordAttempt(
      Option selectedOption, bool? isCorrectAnswer) async {
    if (isCorrectAnswer == null ||
        _currentGameSession == null ||
        state.currentScreenData == null) return;
    final startTime = DateTime.now();

    await Future.delayed(const Duration(milliseconds: 200));
    final timeTakenMs = DateTime.now().difference(startTime).inMilliseconds;

    try {
      await _sessionRepository.addAttemptToSession(
        sessionId: _currentGameSession!.sessionId,
        screenId: state.currentScreenData!.screen.screenId,
        selectedOptionIds: [selectedOption.optionId],
        isCorrect: isCorrectAnswer,
        timeTakenMs: timeTakenMs,
      );
      _logger.debug("Recorded attempt");
    } catch (e, st) {
      _logger.error("Failed to record attempt", e, st);
    }
  }

<<<<<<< HEAD
  void checkAnswer(Option selectedOption) {
    if (state.status != GameStatus.playing || state.currentScreenData == null)
=======
  void checkAnswer(
      {required Option selectedOption,
      required String correctFeedbackText,
      required String tryAgainFeedbackText}) {
    if (state.status != GameStatus.playing || state.currentScreenData == null) {
>>>>>>> 9ee8dd2d
      return;
    bool? isCorrect = false;
    final screen = state.currentScreenData!.screen;

    if (screen is MultipleChoiceScreen) {
      if (_isDetecting) {
        isCorrect = state.detectedEmotion == selectedOption.labelText;
      } else {
        isCorrect = selectedOption.isCorrect;
      }
    } else if (screen is MemoryScreen) {
      _logger.warning("Memory game logic not fully implemented.");
    } else {
      _logger.error("Unsupported screen type in checkAnswer.");
      state = state.copyWith(isCorrect: false, clearErrorMessage: true);
      return;
    }

<<<<<<< HEAD
    state = state.copyWith(isCorrect: isCorrect, clearErrorMessage: true);
    recordAttempt(selectedOption, isCorrect);

    if (isCorrect != false) {
=======
    state =
        state.copyWith(isCorrect: isCorrectCurrently, clearErrorMessage: true);
    recordAttempt(selectedOption, isCorrectCurrently);
    final feedbackText =
        isCorrectCurrently ? correctFeedbackText : tryAgainFeedbackText;
    _ttsService.speak(feedbackText);
    if (isCorrectCurrently) {
      _audioService.playSound(SoundType.correct);
    } else {
      _audioService.playSound(SoundType.incorrect);
    }
    if (isCorrectCurrently) {
      // Delay moving to the next screen
>>>>>>> 9ee8dd2d
      Timer(const Duration(seconds: 1), () {
        if (mounted) moveToNextScreen();
      });
    }
  }

  Future<void> moveToNextScreen() async {
    if (state.game == null || state.currentLevel == null) return;
    state =
        state.copyWith(clearIsCorrect: true, status: GameStatus.loadingScreen);

    final screenIdsInLevel = state.screenIdsInCurrentLevel;
    if (state.currentScreenIndex < screenIdsInLevel.length - 1) {
      await _loadScreen(state.currentScreenIndex + 1);
    } else {
      await _handleLevelCompletion();
    }
  }

  Future<void> _handleLevelCompletion() async {
    _logger.info("Level completed.");
    if (_currentGameSession != null) {
      await _sessionRepository.endSession(
          sessionId: _currentGameSession!.sessionId, completed: true);
<<<<<<< HEAD
      _currentGameSession = null;
=======
      _audioService.playSound(SoundType.levelComplete);
      _currentGameSession = null; // Clear for next level
>>>>>>> 9ee8dd2d
    }

    if (state.currentLevelIndex < state.levels.length - 1) {
      await _loadLevel(state.currentLevelIndex + 1);
    } else {
      _logger.info("Game completed.");
      state = state.copyWith(
          status: GameStatus.completed, clearCurrentScreenData: true);
      _audioService.playSound(SoundType.gameComplete);
    }
  }

  void restartGame() {
    _logger.info("Restarting game.");
    _screenCache.clear();
    _initializeGame();
  }

  Future<void> endCurrentSession({required bool completed}) async {
    if (_currentGameSession != null && _currentGameSession!.endTime == null) {
      try {
        await _sessionRepository.endSession(
          sessionId: _currentGameSession!.sessionId,
          completed: completed,
        );
        _currentGameSession = null;
      } catch (e, st) {
        _logger.error("Failed to end session", e, st);
      }
    }
  }

  void startEmotionDetection() {
    if (!_isDetecting) {
      _isDetecting = true;
      _detectEmotionLoop();
    }
  }

  void _detectEmotionLoop() async {
    while (_isDetecting) {
      await captureAndDetectEmotion();
      await Future.delayed(const Duration(seconds: 3)); // Detect every 3 secs
    }
  }

  void stopEmotionDetection() {
    _isDetecting = false;
  }

  Future<void> initCamera() async {
    final cameras = await availableCameras();
    final frontCamera = cameras.firstWhere(
        (camera) => camera.lensDirection == CameraLensDirection.front);

    _cameraController = CameraController(frontCamera, ResolutionPreset.medium);
    await _cameraController!.initialize();
    _logger.debug('Camera initialized: ${_cameraController!.description}');

    state = state.copyWith(isCameraInitialized: true);
  }

  Future<void> captureAndDetectEmotion() async {
    if (_cameraController != null && _cameraController!.value.isInitialized) {
      final image = await _cameraController!.takePicture();
      _logger.debug('Captured image at: ${image.path}');

      final detectedEmotion = await _emotionService.detectEmotion(image.path);
      _logger.info('Detected Emotion: $detectedEmotion');
      bool isCorrectEmotion =
          detectedEmotion == state.currentScreenData?.options.first.labelText;
      state = state.copyWith(detectedEmotion: detectedEmotion);
      if (isCorrectEmotion == true) {
        state = state.copyWith(isCorrect: isCorrectEmotion);
        Timer(const Duration(seconds: 1), () {
          if (mounted) moveToNextScreen();
        });
      }
      _logger.info('Is Correct Emotion: $isCorrectEmotion');
    }
  }

  Future<void> disposeCamera() async {
    await _cameraController?.dispose();
    _cameraController = null;
    stopEmotionDetection();
    _isDetecting = false;
    state = state.copyWith(isCameraInitialized: false);
  }

  CameraController? get cameraController => _cameraController;
}<|MERGE_RESOLUTION|>--- conflicted
+++ resolved
@@ -7,11 +7,7 @@
 import 'package:pfa/services/logging_service.dart';
 import 'package:pfa/repositories/game_session_repository.dart';
 import 'package:pfa/models/game_session.dart' as gs_model;
-<<<<<<< HEAD
-import 'package:pfa/services/emotion_detection_service.dart';
-=======
 import 'package:pfa/services/tts_service.dart';
->>>>>>> 9ee8dd2d
 import 'package:pfa/viewmodels/game_state.dart';
 
 class GameViewModel extends StateNotifier<GameState> {
@@ -20,14 +16,10 @@
   final GameRepository _gameRepository;
   final LoggingService _logger;
   final GameSessionRepository _sessionRepository;
-<<<<<<< HEAD
-=======
-  final String _childId;
+
+  bool _isDetecting = false;
   final TtsService _ttsService;
   final AudioService _audioService;
->>>>>>> 9ee8dd2d
-
-  bool _isDetecting = false;
 
   // Cache
   final Map<String, ScreenWithOptionsMenu> _screenCache = {};
@@ -259,17 +251,13 @@
     }
   }
 
-<<<<<<< HEAD
-  void checkAnswer(Option selectedOption) {
-    if (state.status != GameStatus.playing || state.currentScreenData == null)
-=======
   void checkAnswer(
       {required Option selectedOption,
       required String correctFeedbackText,
       required String tryAgainFeedbackText}) {
     if (state.status != GameStatus.playing || state.currentScreenData == null) {
->>>>>>> 9ee8dd2d
       return;
+    }
     bool? isCorrect = false;
     final screen = state.currentScreenData!.screen;
 
@@ -287,12 +275,6 @@
       return;
     }
 
-<<<<<<< HEAD
-    state = state.copyWith(isCorrect: isCorrect, clearErrorMessage: true);
-    recordAttempt(selectedOption, isCorrect);
-
-    if (isCorrect != false) {
-=======
     state =
         state.copyWith(isCorrect: isCorrectCurrently, clearErrorMessage: true);
     recordAttempt(selectedOption, isCorrectCurrently);
@@ -306,7 +288,6 @@
     }
     if (isCorrectCurrently) {
       // Delay moving to the next screen
->>>>>>> 9ee8dd2d
       Timer(const Duration(seconds: 1), () {
         if (mounted) moveToNextScreen();
       });
@@ -331,12 +312,8 @@
     if (_currentGameSession != null) {
       await _sessionRepository.endSession(
           sessionId: _currentGameSession!.sessionId, completed: true);
-<<<<<<< HEAD
-      _currentGameSession = null;
-=======
       _audioService.playSound(SoundType.levelComplete);
       _currentGameSession = null; // Clear for next level
->>>>>>> 9ee8dd2d
     }
 
     if (state.currentLevelIndex < state.levels.length - 1) {
