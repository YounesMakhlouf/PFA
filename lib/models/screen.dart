import 'package:collection/collection.dart';

enum ScreenType { MULTIPLE_CHOICE, MEMORY_MATCH, UNKNOWN }

/// Helper extension for safe parsing from string (DB value) to enum.
extension ScreenTypeExtension on ScreenType {
  static ScreenType fromString(String? value) {
    return ScreenType.values.firstWhereOrNull((e) => e.name == value) ??
        ScreenType.UNKNOWN;
  }

  String toJson() => name;
}

class Screen {
  final String screenId;
  final int screenNumber;
<<<<<<< HEAD
  final String? levelId;
  String? instruction;
=======
  final ScreenType type;
  final String levelId;
  final String? instruction;
>>>>>>> d3d9ec90

  Screen({
    required this.screenId,
    required this.levelId,
    required this.type,
    required this.screenNumber,
    this.instruction,
  });
}

class Option {
  final String optionId;
  final String screenId;
  final bool? isCorrect; // Flag for multiple choice correct answer
  final String? labelText;
  final String? picturePath;
  final String? audioPath;
  final String? pairId; // Used for Memory games to identify matching pairs

  Option({
    required this.optionId,
    required this.screenId,
    this.labelText,
    this.picturePath,
    this.audioPath,
    this.isCorrect,
    this.pairId,
  });

  factory Option.fromJson(Map<String, dynamic> json) {
    return Option(
      optionId: json['option_id'] as String,
      screenId: json['screen_id'] as String,
      labelText: json['label_text'] as String?,
      picturePath: json['picture_url'] as String?,
      audioPath: json['audio_url'] as String?,
      isCorrect: json['is_correct'] as bool?,
      pairId: json['pair_id'] as String?,
    );
  }
}

class MemoryScreen extends Screen {
  MemoryScreen({
    required super.screenId,
    required super.levelId,
    required super.screenNumber,
    super.instruction,
  }) : super(type: ScreenType.MEMORY_MATCH);

  factory MemoryScreen.fromJson(Map<String, dynamic> json) {
    // Note: The 'options' are handled by the repository or service
    return MemoryScreen(
      screenId: json['screen_id'] as String,
      levelId: json['level_id'] as String,
      screenNumber: json['screen_number'] as int? ?? 0,
      instruction: json['instruction'] as String?,
    );
  }
}

class MultipleChoiceScreen extends Screen {
<<<<<<< HEAD
  final List<Option> options;
  final Option? correctAnswer;

=======
>>>>>>> d3d9ec90
  MultipleChoiceScreen({
    required super.screenId,
    required super.levelId,
    required super.screenNumber,
    super.instruction,
<<<<<<< HEAD
    required this.options,
    required this.correctAnswer,
  });

  @override
  List<Option> getOptions() {
    return options;
  }

  @override
  bool checkAnswer(List<Option> selectedOptions) {
    if (selectedOptions.length != 1) return false;
    return selectedOptions.first.optionId == correctAnswer?.optionId;
  }

  @override
  Map<String, dynamic> toJson() {
    final baseJson = super.toJson();
    return {
      ...baseJson,
      'screen_type': 'MultipleChoiceScreen',
      'correct_option_id': correctAnswer?.optionId,
    };
  }
=======
  }) : super(type: ScreenType.MULTIPLE_CHOICE);
>>>>>>> d3d9ec90

  factory MultipleChoiceScreen.fromJson(Map<String, dynamic> json) {
    // Note: The 'options' and 'correctAnswer' derived from the options list
    // are handled by the repository or service constructing this object.
    return MultipleChoiceScreen(
      screenId: json['screen_id'] as String,
      levelId: json['level_id'] as String,
      screenNumber: json['screen_number'] as int? ?? 0,
      instruction: json['instruction'] as String?,
    );
  }
}<|MERGE_RESOLUTION|>--- conflicted
+++ resolved
@@ -15,14 +15,9 @@
 class Screen {
   final String screenId;
   final int screenNumber;
-<<<<<<< HEAD
-  final String? levelId;
-  String? instruction;
-=======
   final ScreenType type;
   final String levelId;
   final String? instruction;
->>>>>>> d3d9ec90
 
   Screen({
     required this.screenId,
@@ -85,45 +80,12 @@
 }
 
 class MultipleChoiceScreen extends Screen {
-<<<<<<< HEAD
-  final List<Option> options;
-  final Option? correctAnswer;
-
-=======
->>>>>>> d3d9ec90
   MultipleChoiceScreen({
     required super.screenId,
     required super.levelId,
     required super.screenNumber,
     super.instruction,
-<<<<<<< HEAD
-    required this.options,
-    required this.correctAnswer,
-  });
-
-  @override
-  List<Option> getOptions() {
-    return options;
-  }
-
-  @override
-  bool checkAnswer(List<Option> selectedOptions) {
-    if (selectedOptions.length != 1) return false;
-    return selectedOptions.first.optionId == correctAnswer?.optionId;
-  }
-
-  @override
-  Map<String, dynamic> toJson() {
-    final baseJson = super.toJson();
-    return {
-      ...baseJson,
-      'screen_type': 'MultipleChoiceScreen',
-      'correct_option_id': correctAnswer?.optionId,
-    };
-  }
-=======
   }) : super(type: ScreenType.MULTIPLE_CHOICE);
->>>>>>> d3d9ec90
 
   factory MultipleChoiceScreen.fromJson(Map<String, dynamic> json) {
     // Note: The 'options' and 'correctAnswer' derived from the options list
