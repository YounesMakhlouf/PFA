--- conflicted
+++ resolved
@@ -116,8 +116,6 @@
             }
           }
         }
-<<<<<<< HEAD
-=======
 
         attempts.add(ScreenAttempt(
           attemptId: attemptData['attempt_id'],
@@ -129,19 +127,7 @@
           selectedOption: selectedOption,
         ));
       }
->>>>>>> c1e35445
-
-        attempts.add(ScreenAttempt(
-          attemptId: attemptData['attempt_id'],
-          timestamp: DateTime.parse(attemptData['timestamp']),
-          isCorrect: attemptData['is_correct'],
-          timeTakenMs: attemptData['time_taken_ms'],
-          hintsUsed: attemptData['hints_used'] ?? 0,
-          screen: screen,
-          selectedOption: selectedOption,
-        ));
-      }
-    
+
       return GameSession(
         sessionId: sessionId,
         startTime: DateTime.parse(sessionData['start_time']),
