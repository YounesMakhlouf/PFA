import 'package:cached_network_image/cached_network_image.dart';
import 'package:flutter/material.dart';
import 'package:flutter/services.dart';
import 'package:flutter_riverpod/flutter_riverpod.dart';
import 'package:pfa/constants/const.dart';
import 'package:pfa/l10n/app_localizations.dart';
import 'package:pfa/models/screen.dart';
import 'package:pfa/providers/global_providers.dart';
import 'package:pfa/utils/supabase_utils.dart';

class OptionWidget extends ConsumerWidget {
  final Option option;
  final VoidCallback onTap;
  final Color? gameThemeColor;
  final bool isSelected; // for visual feedback in memory game
  final bool isDisabled;
<<<<<<< HEAD
  final double size;
=======
  final bool isStory;
>>>>>>> c4cd43d6

  const OptionWidget({
    super.key,
    required this.option,
    required this.onTap,
    this.gameThemeColor,
    this.isSelected = false,
    this.isDisabled = false,
<<<<<<< HEAD
    this.size = 100.0,
=======
    this.isStory = false,
>>>>>>> c4cd43d6
  });

  @override
  Widget build(BuildContext context, WidgetRef ref) {
    final l10n = AppLocalizations.of(context);
    final theme = Theme.of(context);
    final String? fullImageUrl = getSupabasePublicUrl(
      ref,
      bucketId: StorageBuckets.gameAssets,
      filePath: option.picturePath,
    );
    Widget content;
    final Color effectiveContentColor =
        gameThemeColor ?? theme.colorScheme.onSurface;

    final BorderRadius borderRadius = BorderRadius.circular(12);

    if (fullImageUrl != null) {
      content = _buildImageOption(
          context, fullImageUrl, borderRadius, theme, ref, size);
    } else {
      content = _buildTextOption(
          context, option.labelText ?? '', effectiveContentColor, theme, size);
    }

<<<<<<< HEAD
    // Add selection/disabled visual cues
    BoxDecoration? selectionDecoration;
    if (isSelected) {
      selectionDecoration = BoxDecoration(
        borderRadius: borderRadius,
        border: Border.all(color: theme.colorScheme.primary, width: 3),
        color: theme.colorScheme.primary.withAlpha((0.1 * 255).round()),
      );
    }
=======
    BoxDecoration decoration = BoxDecoration(
      borderRadius: borderRadius,
      border: isSelected
          ? Border.all(color: theme.colorScheme.secondary, width: 3)
          : null,
      boxShadow: (!isStory &&
              theme.cardTheme.elevation != null &&
              theme.cardTheme.elevation! > 0)
          ? const [
              BoxShadow(
                color: Color.fromRGBO(0, 0, 0, 0.25),
                blurRadius: 4,
                offset: Offset(0, 4),
              ),
            ]
          : null,
    );
>>>>>>> c4cd43d6

    // Use Semantics for accessibility
    return Semantics(
      button: true,
      label: option.labelText ?? l10n.selectableOption,
      value: isSelected ? l10n.selected : null,
      enabled: !isDisabled,
      explicitChildNodes: true,
      child: IgnorePointer(
        ignoring: isDisabled,
        child: Opacity(
          opacity: isDisabled ? 0.5 : 1.0,
          child: GestureDetector(
            onTap: isDisabled
                ? null
                : () {
                    final bool hapticsAreEnabled =
                        ref.read(hapticsEnabledProvider);
                    if (hapticsAreEnabled) {
                      HapticFeedback.lightImpact();
                    }
                    onTap();
                  },
            child: Container(
              width: size,
              height: size,
              decoration: selectionDecoration,
              child: ClipRRect(
                borderRadius: borderRadius,
                child: content,
              ),
            ),
          ),
        ),
      ),
    );
  }

  Widget _buildImageOption(BuildContext context, String imageUrl,
<<<<<<< HEAD
      BorderRadius borderRadius, ThemeData theme, WidgetRef ref, double size) {
    final logger = ref.read(loggingServiceProvider);
    return SizedBox(
      width: size,
      height: size,
=======
      BorderRadius borderRadius, ThemeData theme) {
    final double size = isStory ? 180 : 100; // Bigger for story
    return Container(
      width: size,
      height: size,
      decoration: BoxDecoration(
        borderRadius: borderRadius,
        color: isStory ? Colors.transparent : theme.cardTheme.color,
      ),
>>>>>>> c4cd43d6
      child: ClipRRect(
        borderRadius: borderRadius,
        child: CachedNetworkImage(
          imageUrl: imageUrl,
          fit: BoxFit.cover,
          placeholder: (context, url) => Container(
            color: theme.colorScheme.surfaceContainerHighest
                .withAlpha((0.3 * 255).round()),
            child: Center(
                child: CircularProgressIndicator(
                    strokeWidth: 2.0, color: theme.colorScheme.primary)),
          ),
          errorWidget: (context, url, error) {
            logger.error("OptionWidget: Image Network Error", error);
            return Container(
              // Fallback visual within the bounds
              decoration: BoxDecoration(
                color: theme.colorScheme.surfaceContainerHighest
                    .withAlpha((0.1 * 255).round()),
                borderRadius: borderRadius,
              ),
              child: Center(
                child: Icon(
                  Icons.broken_image_outlined,
                  color: theme.colorScheme.onSurfaceVariant
                      .withAlpha((0.5 * 255).round()),
                  size: size * 0.6,
                ),
              ),
            );
          },
        ),
      ),
    );
  }

  Widget _buildTextOption(BuildContext context, String text, Color contentColor,
      ThemeData theme, double size) {
    return SizedBox(
      width: size,
      height: size,
      child: Center(
        child: Padding(
          padding: const EdgeInsets.all(8.0),
          child: Text(
            text,
            style: theme.textTheme.titleMedium?.copyWith(
              color: contentColor,
              fontWeight: FontWeight.w600,
            ),
            textAlign: TextAlign.center,
            overflow: TextOverflow.ellipsis,
            maxLines: 3,
          ),
        ),
      ),
    );
  }
}<|MERGE_RESOLUTION|>--- conflicted
+++ resolved
@@ -14,11 +14,8 @@
   final Color? gameThemeColor;
   final bool isSelected; // for visual feedback in memory game
   final bool isDisabled;
-<<<<<<< HEAD
+  final bool isStory;
   final double size;
-=======
-  final bool isStory;
->>>>>>> c4cd43d6
 
   const OptionWidget({
     super.key,
@@ -27,11 +24,8 @@
     this.gameThemeColor,
     this.isSelected = false,
     this.isDisabled = false,
-<<<<<<< HEAD
     this.size = 100.0,
-=======
     this.isStory = false,
->>>>>>> c4cd43d6
   });
 
   @override
@@ -57,7 +51,6 @@
           context, option.labelText ?? '', effectiveContentColor, theme, size);
     }
 
-<<<<<<< HEAD
     // Add selection/disabled visual cues
     BoxDecoration? selectionDecoration;
     if (isSelected) {
@@ -67,25 +60,6 @@
         color: theme.colorScheme.primary.withAlpha((0.1 * 255).round()),
       );
     }
-=======
-    BoxDecoration decoration = BoxDecoration(
-      borderRadius: borderRadius,
-      border: isSelected
-          ? Border.all(color: theme.colorScheme.secondary, width: 3)
-          : null,
-      boxShadow: (!isStory &&
-              theme.cardTheme.elevation != null &&
-              theme.cardTheme.elevation! > 0)
-          ? const [
-              BoxShadow(
-                color: Color.fromRGBO(0, 0, 0, 0.25),
-                blurRadius: 4,
-                offset: Offset(0, 4),
-              ),
-            ]
-          : null,
-    );
->>>>>>> c4cd43d6
 
     // Use Semantics for accessibility
     return Semantics(
@@ -125,23 +99,11 @@
   }
 
   Widget _buildImageOption(BuildContext context, String imageUrl,
-<<<<<<< HEAD
       BorderRadius borderRadius, ThemeData theme, WidgetRef ref, double size) {
     final logger = ref.read(loggingServiceProvider);
     return SizedBox(
       width: size,
       height: size,
-=======
-      BorderRadius borderRadius, ThemeData theme) {
-    final double size = isStory ? 180 : 100; // Bigger for story
-    return Container(
-      width: size,
-      height: size,
-      decoration: BoxDecoration(
-        borderRadius: borderRadius,
-        color: isStory ? Colors.transparent : theme.cardTheme.color,
-      ),
->>>>>>> c4cd43d6
       child: ClipRRect(
         borderRadius: borderRadius,
         child: CachedNetworkImage(
