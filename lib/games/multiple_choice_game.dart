import 'package:flutter/material.dart';
import 'package:flutter/services.dart';
import 'package:pfa/models/screen.dart';
import 'package:pfa/screens/error_screen.dart';
import 'package:pfa/screens/game_screen.dart';
import 'package:pfa/l10n/app_localizations.dart';
import 'package:pfa/providers/global_providers.dart';
import 'package:flutter_riverpod/flutter_riverpod.dart';
import 'package:pfa/utils/color_utils.dart';
import 'package:pfa/viewmodels/game_state.dart';

class MultipleChoiceGame extends ConsumerStatefulWidget {
  final String gameId;

  const MultipleChoiceGame({
    super.key,
    required this.gameId,
  });

  @override
  ConsumerState<MultipleChoiceGame> createState() => _MultipleChoiceGameState();
}

class _MultipleChoiceGameState extends ConsumerState<MultipleChoiceGame> {
  @override
  void initState() {
    super.initState();
    // Ensure landscape orientation
    SystemChrome.setPreferredOrientations([
      DeviceOrientation.landscapeLeft,
      DeviceOrientation.landscapeRight,
    ]);
  }

  @override
  void dispose() {
    super.dispose();
    SystemChrome.setPreferredOrientations([
      DeviceOrientation.portraitUp,
      DeviceOrientation.portraitDown,
    ]);
  }

<<<<<<< HEAD
  Future<void> _loadGameData() async {
    final logger = ref.read(loggingServiceProvider);
    final gameService = ref.read(multipleChoiceGameServiceProvider);

    try {
      setState(() {
        _isLoading = true;
        _errorMessage = null;
      });

      await gameService.loadGameData(widget.gameId);

      setState(() {
        _isLoading = gameService.isLoading;
        _errorMessage = gameService.errorMessage;
      });
    } catch (e, stackTrace) {
      logger.error('Error loading game data', e, stackTrace);
      setState(() {
        _isLoading = false;
        _errorMessage = 'Failed to load game: ${e.toString()}';
      });
    }
  }

  void _moveToNextScreen() {
    final gameService = ref.read(multipleChoiceGameServiceProvider);

    setState(() {
      gameService.moveToNextScreen();
      _errorMessage = gameService.errorMessage;
    });
  }

  // Check if the selected option is correct
  void _checkAnswer(Option selectedOption) {
    final gameService = ref.read(multipleChoiceGameServiceProvider);

    setState(() {
      bool? correct = gameService.checkAnswer(selectedOption);

      // If correct, move to the next screen after a delay
      if (correct == true || correct == null) {
        Future.delayed(const Duration(seconds: 1), () {
          _moveToNextScreen();
        });
      }
    });
  }

=======
>>>>>>> d3d9ec90
  @override
  Widget build(BuildContext context) {
    final gameState = ref.watch(gameViewModelProvider(widget.gameId));
    final gameViewModel =
        ref.read(gameViewModelProvider(widget.gameId).notifier);
    final logger = ref.read(loggingServiceProvider);
    final l10n = AppLocalizations.of(context);
<<<<<<< HEAD
    final translationService = ref.read(translationServiceProvider);

    if (_isLoading) {
      return Scaffold(
        body: Center(
          child: CircularProgressIndicator(
            color: colorScheme.primary,
=======
    final theme = Theme.of(context);
    final colorScheme = theme.colorScheme;

    switch (gameState.status) {
      case GameStatus.initial:
      case GameStatus.loadingGame:
      case GameStatus.loadingLevel:
      case GameStatus.loadingScreen:
        return Scaffold(
          appBar: AppBar(title: Text(gameState.game?.name ?? l10n.loading)),
          backgroundColor: theme.scaffoldBackgroundColor,
          body: Center(
              child: CircularProgressIndicator(color: colorScheme.primary)),
        );

      case GameStatus.error:
        return Scaffold(
          backgroundColor: theme.scaffoldBackgroundColor,
          appBar: AppBar(
            leading: IconButton(
              icon: Icon(Icons.close, color: colorScheme.onError),
              onPressed: () => Navigator.pop(context),
            ),
            title: Text(l10n.applicationError),
            backgroundColor: colorScheme.error,
            foregroundColor: colorScheme.onError,
>>>>>>> d3d9ec90
          ),
          body: Center(
            child: Padding(
              padding: const EdgeInsets.all(24.0),
              child: Column(
                mainAxisAlignment: MainAxisAlignment.center,
                children: [
                  Icon(Icons.error_outline, color: colorScheme.error, size: 60),
                  const SizedBox(height: 16),
                  Text(
                    gameState.errorMessage ?? l10n.unexpectedError,
                    style: theme.textTheme.titleMedium
                        ?.copyWith(color: colorScheme.error),
                    textAlign: TextAlign.center,
                  ),
                  const SizedBox(height: 24),
                  ElevatedButton.icon(
                      icon: const Icon(Icons.refresh),
                      onPressed: () => gameViewModel.restartGame(),
                      label: Text(l10n.retry),
                      style: ElevatedButton.styleFrom(
                          backgroundColor: colorScheme.errorContainer,
                          foregroundColor: colorScheme.onErrorContainer)),
                  const SizedBox(height: 10),
                  TextButton(
                    onPressed: () => Navigator.pop(context),
                    child: Text(l10n.goBack,
                        style: TextStyle(color: theme.colorScheme.primary)),
                  ),
                ],
              ),
            ),
          ),
        );

      case GameStatus.completed:
        return Scaffold(
          backgroundColor: theme.scaffoldBackgroundColor,
          appBar: AppBar(
            title: Text(gameState.game?.name ?? l10n.gameOver),
            automaticallyImplyLeading: false,
          ),
          body: Center(
            child: Column(
              mainAxisAlignment: MainAxisAlignment.center,
              children: [
                Text(l10n.congratulationsAllLevelsComplete,
                    style: theme.textTheme.headlineSmall),
                const SizedBox(height: 24),
                ElevatedButton.icon(
                  icon: const Icon(Icons.replay),
                  onPressed: () => gameViewModel.restartGame(),
                  label: Text(l10n.playAgain),
                ),
                const SizedBox(height: 10),
                TextButton(
                  onPressed: () => Navigator.pop(context),
                  child: Text(l10n.backToGames,
                      style: TextStyle(color: theme.colorScheme.primary)),
                ),
              ],
            ),
          ),
        );

      case GameStatus.playing:
        if (gameState.currentScreenData == null ||
            gameState.game == null ||
            gameState.currentLevel == null) {
          ref.read(loggingServiceProvider).error(
              "GenericGameScreen: Playing status but currentScreenData, game, or currentLevel is null!");
          return ErrorScreen(errorMessage: l10n.unexpectedError);
        }

        final fallbackColor =
            theme.appBarTheme.backgroundColor ?? theme.primaryColor;

        final gameThemeColor = gameState.game?.themeColorCode
            .parseToColor(fallbackColor: fallbackColor);
        final appBarForegroundColor = theme.colorScheme.onPrimary;

        return Scaffold(
          appBar: AppBar(
            title: Text(gameState.game!.name),
            backgroundColor: gameThemeColor?.withAlpha((0.9 * 255).round()),
            foregroundColor: appBarForegroundColor,
            elevation: theme.appBarTheme.elevation,
            leading: IconButton(
              icon: Icon(Icons.close, color: appBarForegroundColor),
              tooltip: l10n.exitGameTooltip,
              onPressed: () async {
                // Show Confirmation Dialog
                final bool? shouldExit = await showDialog<bool>(
                  context: context,
                  barrierDismissible: true,
                  builder: (BuildContext dialogContext) {
                    final dialogTheme = Theme.of(dialogContext);

                    return AlertDialog(
                      shape: RoundedRectangleBorder(
                          borderRadius: BorderRadius.circular(15.0)),
                      title: Text(
                        l10n.exitGameConfirmationTitle,
                        style: dialogTheme.dialogTheme.titleTextStyle ??
                            theme.textTheme.titleLarge,
                      ),
                      content: Text(
                        l10n.exitGameConfirmationMessage,
                        style: dialogTheme.dialogTheme.contentTextStyle ??
                            theme.textTheme.bodyMedium,
                      ),
                      actions: <Widget>[
                        TextButton(
                          child: Text(l10n.cancelButton),
                          onPressed: () {
                            Navigator.of(dialogContext).pop(false);
                          },
                        ),
                        ElevatedButton(
                          style: ElevatedButton.styleFrom(
                            backgroundColor: theme.colorScheme.errorContainer,
                            foregroundColor: theme.colorScheme.onErrorContainer,
                          ),
                          child: Text(l10n.exitButton),
                          onPressed: () {
                            Navigator.of(dialogContext).pop(true);
                          },
                        ),
                      ],
                    );
                  },
                );

                // If the dialog was dismissed by tapping outside (shouldExit is null) or user pressed Cancel (false)
                if (shouldExit != true) {
                  logger.debug("Exit game cancelled by user.");
                  return; // Do nothing, stay in the game
                }

                // User confirmed exit
                logger.info("User confirmed exiting game ${widget.gameId}");
                try {
                  await gameViewModel.endCurrentSession(completed: false);
                  logger.debug("Game session ended via ViewModel.");
                } catch (e, st) {
                  logger.error(
                      "Error ending session via ViewModel on exit", e, st);
                }
                if (context.mounted) {
                  Navigator.pop(context);
                }
              },
            ),
          ),
          backgroundColor: theme.scaffoldBackgroundColor,
          body: SafeArea(
            child: GameScreenWidget(
              game: gameState.game!,
              currentScreen: gameState.currentScreenData!.screen,
              currentOptions: gameState.currentScreenData!.options,
              currentLevel: gameState.currentLevel!.levelNumber,
              currentScreenNumber: gameState.currentScreenIndex + 1,
              isCorrect: gameState.isCorrect,
              onOptionSelected: (Option selectedOption) {
                gameViewModel.checkAnswer(selectedOption);
              },
            ),
          ),
        );
    }
<<<<<<< HEAD
    final gameThemeColor = gameService.game!.themeColor;
    final appBarForegroundColor = colorScheme.onPrimary;
    gameService.currentScreen!.instruction =
        translationService.getTranslatedText(
            context, gameService.currentScreen!.instruction ?? "");
    return Scaffold(
      appBar: AppBar(
        title: Text(translationService.getTranslatedText(
            context, gameService.game!.name)),
        backgroundColor: gameThemeColor.withAlpha((0.9 * 255).round()),
        foregroundColor: appBarForegroundColor,
        elevation: theme.appBarTheme.elevation,
      ),
      body: SafeArea(
        child: GameScreenWidget(
          game: gameService.game!,
          currentScreen: gameService.currentScreen!,
          currentLevel: gameService.currentLevel!.levelNumber,
          currentScreenNumber: gameService.currentScreen!.screenNumber,
          isCorrect: gameService.isCorrect,
          onOptionSelected: _checkAnswer,
        ),
      ),
    );
=======
>>>>>>> d3d9ec90
  }
}<|MERGE_RESOLUTION|>--- conflicted
+++ resolved
@@ -41,59 +41,6 @@
     ]);
   }
 
-<<<<<<< HEAD
-  Future<void> _loadGameData() async {
-    final logger = ref.read(loggingServiceProvider);
-    final gameService = ref.read(multipleChoiceGameServiceProvider);
-
-    try {
-      setState(() {
-        _isLoading = true;
-        _errorMessage = null;
-      });
-
-      await gameService.loadGameData(widget.gameId);
-
-      setState(() {
-        _isLoading = gameService.isLoading;
-        _errorMessage = gameService.errorMessage;
-      });
-    } catch (e, stackTrace) {
-      logger.error('Error loading game data', e, stackTrace);
-      setState(() {
-        _isLoading = false;
-        _errorMessage = 'Failed to load game: ${e.toString()}';
-      });
-    }
-  }
-
-  void _moveToNextScreen() {
-    final gameService = ref.read(multipleChoiceGameServiceProvider);
-
-    setState(() {
-      gameService.moveToNextScreen();
-      _errorMessage = gameService.errorMessage;
-    });
-  }
-
-  // Check if the selected option is correct
-  void _checkAnswer(Option selectedOption) {
-    final gameService = ref.read(multipleChoiceGameServiceProvider);
-
-    setState(() {
-      bool? correct = gameService.checkAnswer(selectedOption);
-
-      // If correct, move to the next screen after a delay
-      if (correct == true || correct == null) {
-        Future.delayed(const Duration(seconds: 1), () {
-          _moveToNextScreen();
-        });
-      }
-    });
-  }
-
-=======
->>>>>>> d3d9ec90
   @override
   Widget build(BuildContext context) {
     final gameState = ref.watch(gameViewModelProvider(widget.gameId));
@@ -101,15 +48,7 @@
         ref.read(gameViewModelProvider(widget.gameId).notifier);
     final logger = ref.read(loggingServiceProvider);
     final l10n = AppLocalizations.of(context);
-<<<<<<< HEAD
     final translationService = ref.read(translationServiceProvider);
-
-    if (_isLoading) {
-      return Scaffold(
-        body: Center(
-          child: CircularProgressIndicator(
-            color: colorScheme.primary,
-=======
     final theme = Theme.of(context);
     final colorScheme = theme.colorScheme;
 
@@ -136,7 +75,6 @@
             title: Text(l10n.applicationError),
             backgroundColor: colorScheme.error,
             foregroundColor: colorScheme.onError,
->>>>>>> d3d9ec90
           ),
           body: Center(
             child: Padding(
@@ -307,32 +245,5 @@
           ),
         );
     }
-<<<<<<< HEAD
-    final gameThemeColor = gameService.game!.themeColor;
-    final appBarForegroundColor = colorScheme.onPrimary;
-    gameService.currentScreen!.instruction =
-        translationService.getTranslatedText(
-            context, gameService.currentScreen!.instruction ?? "");
-    return Scaffold(
-      appBar: AppBar(
-        title: Text(translationService.getTranslatedText(
-            context, gameService.game!.name)),
-        backgroundColor: gameThemeColor.withAlpha((0.9 * 255).round()),
-        foregroundColor: appBarForegroundColor,
-        elevation: theme.appBarTheme.elevation,
-      ),
-      body: SafeArea(
-        child: GameScreenWidget(
-          game: gameService.game!,
-          currentScreen: gameService.currentScreen!,
-          currentLevel: gameService.currentLevel!.levelNumber,
-          currentScreenNumber: gameService.currentScreen!.screenNumber,
-          isCorrect: gameService.isCorrect,
-          onOptionSelected: _checkAnswer,
-        ),
-      ),
-    );
-=======
->>>>>>> d3d9ec90
   }
 }