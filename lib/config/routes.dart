--- conflicted
+++ resolved
@@ -20,11 +20,8 @@
   static const String createChildProfile = '/create-child-profile';
   static const String selectChildProfile = '/select-child-profile';
   static const String multipleChoiceGame = '/game/multiple-choice';
-<<<<<<< HEAD
+  static const String stats = '/stats';
   static const String emotionDetectionGame = '/game/multiple-choice';
-=======
-  static const String stats = '/stats';
->>>>>>> d3d9ec90
 
   static Map<String, WidgetBuilder> get routes {
     return {
@@ -75,13 +72,4 @@
       },
     };
   }
-<<<<<<< HEAD
-}
-
-class GameIds {
-  static const String colorsGame =
-      '4a5e6b80-7c1f-4d3a-9b9e-5c8f9a0d1b2c'; // TODO: Use better logic and get rid of this
-  static const String emotionsGame = 'e1f2a3b4-c5d6-7e8f-9012-3456789abcde';
-=======
->>>>>>> d3d9ec90
 }