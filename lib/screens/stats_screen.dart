--- conflicted
+++ resolved
@@ -134,37 +134,16 @@
 
   Widget _buildStatsSection(BuildContext context) {
     if (_statsError != null) {
-<<<<<<< HEAD
-      return ErrorScreen(errorMessage: _statsError!) ;
-=======
-      return ErrorScreen(errorMessage: _chartError!);
->>>>>>> 9e52ace6
+      return ErrorScreen(errorMessage: _statsError!);
     }
 
     final categoryOptions = [
       CategoryOption(value: 'ALL', label: AppLocalizations.of(context).all),
-<<<<<<< HEAD
       ...game.GameCategory.values.map((category) => CategoryOption(
-        value: category.name,
+
+          value: category.name,
         label: getLocalizedCategory(category.name, context),
       )),
-=======
-      CategoryOption(
-          value: 'NUMBERS', label: AppLocalizations.of(context).numbers),
-      CategoryOption(
-          value: 'COLORS_SHAPES',
-          label: AppLocalizations.of(context).colorsAndShapes),
-      CategoryOption(
-          value: 'EMOTIONS', label: AppLocalizations.of(context).emotions),
-      CategoryOption(
-          value: 'LOGICAL_THINKING',
-          label: AppLocalizations.of(context).logicalThinking),
-      CategoryOption(
-          value: 'ANIMALS', label: AppLocalizations.of(context).animals),
-      CategoryOption(
-          value: 'FRUITS_VEGETABLES',
-          label: AppLocalizations.of(context).fruitsAndVegetables),
->>>>>>> 9e52ace6
     ];
 
     return Stack(
