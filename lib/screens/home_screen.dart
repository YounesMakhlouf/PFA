import 'package:flutter/material.dart';
import 'package:flutter/services.dart';
import 'package:flutter_riverpod/flutter_riverpod.dart';
import 'package:pfa/config/app_theme.dart';
import 'package:pfa/l10n/app_localizations.dart';
import 'package:pfa/config/routes.dart';
import 'package:pfa/models/game.dart';
import 'package:pfa/providers/global_providers.dart';
import 'package:pfa/screens/error_screen.dart';
import 'package:pfa/widgets/category_card_widget.dart';

class HomeScreen extends ConsumerStatefulWidget {
  const HomeScreen({super.key});

  @override
  ConsumerState<HomeScreen> createState() => _HomePageState();
}

class _HomePageState extends ConsumerState<HomeScreen> {
  @override
  void initState() {
    super.initState();
    WidgetsBinding.instance.addPostFrameCallback((_) {
      SystemChrome.setPreferredOrientations([
        DeviceOrientation.portraitUp,
        DeviceOrientation.portraitDown,
      ]);
    });
  }

  Future<void> _handleLogout() async {
    final logger = ref.read(loggingServiceProvider);
    final supabaseService = ref.read(supabaseServiceProvider);
    logger.info('Logout button tapped');
    try {
      await supabaseService.signOut();
      logger.info('Sign out successful');
    } catch (e, stackTrace) {
      logger.error('Error during sign out', e, stackTrace);
      if (mounted) {
        ScaffoldMessenger.of(context).showSnackBar(
          SnackBar(
            content: Text(AppLocalizations.of(context).applicationError),
            backgroundColor: Theme.of(context).colorScheme.error,
          ),
        );
      }
    }
  }

  @override
  Widget build(BuildContext context) {
    final l10n = AppLocalizations.of(context);
    final theme = Theme.of(context);
    final logger = ref.read(loggingServiceProvider);

    final activeChild = ref.watch(activeChildProvider);
    logger.debug(
        "HomeScreen build: Watched active child is ${activeChild?.childId ?? 'null'}");

    if (activeChild == null) {
      logger.warning(
          "HomeScreen build: Active child is null. Showing loading. Check AuthGate logic.");
      return Scaffold(body: const Center(child: CircularProgressIndicator()));
    }

    return Scaffold(
        appBar: AppBar(
          title: Text(activeChild.firstName),
          backgroundColor: AppColors.background,
          foregroundColor: AppColors.textPrimary,
          elevation: 0,
          actions: [
            PopupMenuButton<String>(
              icon: const Icon(Icons.account_circle_outlined),
              tooltip: l10n.manageProfilesTooltip,
              onSelected: (value) {
                if (value == 'add') {
                  Navigator.pushNamed(context, AppRoutes.createChildProfile);
                } else if (value == 'switch') {
                  final profiles =
                      ref.read(initialChildProfilesProvider).valueOrNull ?? [];
                  if (profiles.length > 1) {
                    logger.info("Navigating to SelectChildProfileScreen");
                    Navigator.pushNamed(context, AppRoutes.selectChildProfile,
                        arguments: {"profiles": profiles});
                  } else {
                    logger.info(
                        "Switch profile selected, but only one profile exists.");
                    ScaffoldMessenger.of(context).showSnackBar(
                        SnackBar(content: Text(l10n.onlyOneProfileExists)));
                  }
                }
              },
              itemBuilder: (BuildContext context) {
                final profilesCount = ref
                        .read(initialChildProfilesProvider)
                        .valueOrNull
                        ?.length ??
                    0;
                return <PopupMenuEntry<String>>[
                  PopupMenuItem<String>(
                    value: 'add',
                    child: Text(l10n.addChildProfileButton),
                  ),
                  PopupMenuItem<String>(
                    value: 'switch',
                    enabled: profilesCount > 1, // Disable if only one profile
                    child: Text(l10n.switchChildProfileButton),
                  ),
                ];
              },
            ),
            IconButton(
              icon: const Icon(Icons.logout),
              tooltip: l10n.logout,
              onPressed: _handleLogout,
            ),
          ],
        ),
        backgroundColor: theme.scaffoldBackgroundColor,
        body: SafeArea(
          child: _buildCategoryGrid(context, ref, l10n, theme),
        ));
  }

  Widget _buildCategoryGrid(
    BuildContext context,
    WidgetRef ref,
    AppLocalizations l10n,
    ThemeData theme,
  ) {
    final List<GameCategory> displayCategories =
        GameCategory.values.where((c) => c != GameCategory.UNKNOWN).toList();

    if (displayCategories.isEmpty) {
      return ErrorScreen(errorMessage: l10n.noGameCategoriesAvailable);
    }

    return GridView.builder(
      padding: const EdgeInsets.all(16.0),
      gridDelegate: const SliverGridDelegateWithFixedCrossAxisCount(
        crossAxisCount: 2,
        mainAxisSpacing: 16.0,
        crossAxisSpacing: 16.0,
        childAspectRatio: 0.9,
      ),
      itemCount: displayCategories.length,
      itemBuilder: (context, index) {
        final category = displayCategories[index];

        return CategoryCardWidget(
          category: category,
          onTap: () {
            ref.read(loggingServiceProvider).info("Tapped category: $category");
            Navigator.pushNamed(
              context,
              AppRoutes.categoryGames,
              arguments: {'category': category},
            );
          },
        );
      },
<<<<<<< HEAD
      {
        'title': AppLocalizations.of(context).animals,
        'imagePath': 'assets/images/animals_icon.png',
        'iconData': Icons.pets,
        'route': null,
        'args': null,
      },
      {
        'title': AppLocalizations.of(context).emotions,
        'imagePath': 'assets/images/emotions_icon.png',
        'iconData': Icons.emoji_emotions,
        'route': AppRoutes.emotionDetectionGame,
        'args': {'gameId': GameIds.emotionsGame},
      }, // TODO: Change these to be retrieved from the database
    ];

    return Column(
      children: [
        Expanded(
          child: Padding(
            padding: theme.cardTheme.margin ?? const EdgeInsets.all(16.0),
            child: GridView.builder(
              gridDelegate: const SliverGridDelegateWithFixedCrossAxisCount(
                crossAxisCount: 2,
                mainAxisSpacing: 16.0,
                crossAxisSpacing: 16.0,
                childAspectRatio: 0.85,
              ),
              itemCount: gameData.length,
              itemBuilder: (context, index) {
                final game = gameData[index];
                final bool isEnabled = game['route'] != null;

                return GameCardWidget(
                  title: game['title'],
                  imagePath: game['imagePath'],
                  iconData: game['iconData'],
                  isEnabled: isEnabled,
                  onTap: isEnabled
                      ? () => _navigateToGame(
                            context,
                            game['route'],
                            game['args'],
                          )
                      : null,
                );
              },
            ),
          ),
        ),
      ],
=======
>>>>>>> d3d9ec90
    );
  }
}<|MERGE_RESOLUTION|>--- conflicted
+++ resolved
@@ -161,60 +161,6 @@
           },
         );
       },
-<<<<<<< HEAD
-      {
-        'title': AppLocalizations.of(context).animals,
-        'imagePath': 'assets/images/animals_icon.png',
-        'iconData': Icons.pets,
-        'route': null,
-        'args': null,
-      },
-      {
-        'title': AppLocalizations.of(context).emotions,
-        'imagePath': 'assets/images/emotions_icon.png',
-        'iconData': Icons.emoji_emotions,
-        'route': AppRoutes.emotionDetectionGame,
-        'args': {'gameId': GameIds.emotionsGame},
-      }, // TODO: Change these to be retrieved from the database
-    ];
-
-    return Column(
-      children: [
-        Expanded(
-          child: Padding(
-            padding: theme.cardTheme.margin ?? const EdgeInsets.all(16.0),
-            child: GridView.builder(
-              gridDelegate: const SliverGridDelegateWithFixedCrossAxisCount(
-                crossAxisCount: 2,
-                mainAxisSpacing: 16.0,
-                crossAxisSpacing: 16.0,
-                childAspectRatio: 0.85,
-              ),
-              itemCount: gameData.length,
-              itemBuilder: (context, index) {
-                final game = gameData[index];
-                final bool isEnabled = game['route'] != null;
-
-                return GameCardWidget(
-                  title: game['title'],
-                  imagePath: game['imagePath'],
-                  iconData: game['iconData'],
-                  isEnabled: isEnabled,
-                  onTap: isEnabled
-                      ? () => _navigateToGame(
-                            context,
-                            game['route'],
-                            game['args'],
-                          )
-                      : null,
-                );
-              },
-            ),
-          ),
-        ),
-      ],
-=======
->>>>>>> d3d9ec90
     );
   }
 }